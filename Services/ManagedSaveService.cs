using System.Diagnostics;
using System.Globalization;
using System.Text.Json;
using System.Text.Json.Serialization;
using GitMC.Extensions;
using GitMC.Models;
using GitMC.Utils;

namespace GitMC.Services;

/// <summary>
///     Service for managing saved Minecraft worlds
/// </summary>
public class ManagedSaveService
{
    private readonly IDataStorageService _dataStorageService;

    public ManagedSaveService(IDataStorageService dataStorageService)
    {
        _dataStorageService = dataStorageService;
    }

    /// <summary>
    ///     Gets all managed saves
    /// </summary>
    /// <returns>List of managed save information</returns>
    public async Task<List<ManagedSaveInfo>> GetManagedSaves()
    {
        var saves = new List<ManagedSaveInfo>();
        string managedSavesPath = GetManagedSavesStoragePath();

        if (!Directory.Exists(managedSavesPath))
            return saves;

        string[] jsonFiles = Directory.GetFiles(managedSavesPath, "*.json");
        foreach (string jsonFile in jsonFiles)
            try
            {
                string json = await File.ReadAllTextAsync(jsonFile);
                ManagedSaveInfo? saveInfo = JsonSerializer.Deserialize<ManagedSaveInfo>(json);
                if (saveInfo != null)
                {
                    // Update size and last modified time with current values
                    await UpdateSaveInfoWithCurrentData(saveInfo);
                    saves.Add(saveInfo);
                }
            }
            catch (Exception ex)
            {
                Debug.WriteLine($"Failed to parse save info from {jsonFile}: {ex.Message}");
            }

        return saves.OrderByDescending(s => s.LastModified).ToList();
    }

    /// <summary>
<<<<<<< HEAD
    ///     Gets a specific managed save by ID
    /// </summary>
    /// <param name="saveId">Save ID to find</param>
    /// <returns>Managed save information or null if not found</returns>
    public async Task<ManagedSaveInfo?> GetSaveByIdAsync(string saveId)
    {
        try
        {
            string managedSavesPath = GetManagedSavesStoragePath();
            string saveInfoPath = Path.Combine(managedSavesPath, $"{saveId}.json");

            if (!File.Exists(saveInfoPath))
                return null;

            string json = await File.ReadAllTextAsync(saveInfoPath);
            return JsonSerializer.Deserialize<ManagedSaveInfo>(json);
        }
        catch (Exception ex)
        {
            Debug.WriteLine($"Failed to get save by ID {saveId}: {ex.Message}");
            return null;
        }
    }

    /// <summary>
    ///     Updates save info with current data from the filesystem
=======
    ///     Updates save info with current data from the filesystem and Git status
>>>>>>> b989309b
    /// </summary>
    /// <param name="saveInfo">Save info to update</param>
    private async Task UpdateSaveInfoWithCurrentData(ManagedSaveInfo saveInfo)
    {
        try
        {
            if (Directory.Exists(saveInfo.OriginalPath))
            {
                var directoryInfo = new DirectoryInfo(saveInfo.OriginalPath);

                // Update last modified time
                saveInfo.LastModified = directoryInfo.LastWriteTime;

                // Update size - calculate folder size asynchronously
                saveInfo.Size = await Task.Run(() => CommonHelpers.CalculateFolderSize(directoryInfo));

                // Update Git status if initialized
                if (saveInfo.IsGitInitialized) await UpdateGitStatus(saveInfo);
            }
            else
            {
                // Directory doesn't exist anymore - mark as missing
                saveInfo.Size = 0;
                Debug.WriteLine($"Save directory not found: {saveInfo.OriginalPath}");
            }
        }
        catch (Exception ex)
        {
            Debug.WriteLine($"Failed to update save info for {saveInfo.Name}: {ex.Message}");
        }
    }

    /// <summary>
    ///     Updates Git status information for a managed save
    /// </summary>
    /// <param name="saveInfo">Save info to update with Git status</param>
    private async Task UpdateGitStatus(ManagedSaveInfo saveInfo)
    {
        try
        {
            // Get Git service from service factory
            IGitService gitService = ServiceFactory.Services.Git;

            // Check if it's a Git repository
            bool isRepo = await gitService.IsRepositoryAsync(saveInfo.OriginalPath);
            if (!isRepo)
            {
                // Not a Git repository anymore, mark as not initialized
                saveInfo.IsGitInitialized = false;
                saveInfo.CurrentStatus = ManagedSaveInfo.SaveStatus.Clear;
                saveInfo.Branch = "main";
                saveInfo.CommitCount = 0;
                saveInfo.PendingPushCount = 0;
                saveInfo.PendingPullCount = 0;
                saveInfo.ConflictCount = 0;
                return;
            }

            // Get Git status for save directory
            GitStatus status = await gitService.GetStatusAsync(saveInfo.OriginalPath);

            // Update branch name
            if (!string.IsNullOrEmpty(status.CurrentBranch)) saveInfo.Branch = status.CurrentBranch;

            // Update push/pull counts
            saveInfo.PendingPushCount = status.AheadCount;
            saveInfo.PendingPullCount = status.BehindCount;
            saveInfo.ConflictCount = 0; // For now, we don't handle merge conflicts

            // Update commit count
            try
            {
                GitCommit[] commits = await gitService.GetCommitHistoryAsync(1000, saveInfo.OriginalPath);
                saveInfo.CommitCount = commits.Length;
            }
            catch
            {
                // If we can't get commit history, keep existing count or set to 0
                if (saveInfo.CommitCount == 0) saveInfo.CommitCount = 1; // Assume at least the initial commit exists
            }

            // Determine save status based on Git status
            if (status.HasChanges)
                saveInfo.CurrentStatus = ManagedSaveInfo.SaveStatus.Modified;
            else if (saveInfo.ConflictCount > 0)
                saveInfo.CurrentStatus = ManagedSaveInfo.SaveStatus.Conflict;
            else
                saveInfo.CurrentStatus = ManagedSaveInfo.SaveStatus.Clear;

            Debug.WriteLine(
                $"[UpdateGitStatus] Updated Git status for {saveInfo.Name}: Status={saveInfo.CurrentStatus}, Branch={saveInfo.Branch}, Commits={saveInfo.CommitCount}, Push={saveInfo.PendingPushCount}, Pull={saveInfo.PendingPullCount}");
        }
        catch (Exception ex)
        {
            Debug.WriteLine($"Failed to update Git status for {saveInfo.Name}: {ex.Message}");
            // Don't throw - just leave Git status as is
        }
    }

    /// <summary>
    ///     Gets the count of managed saves
    /// </summary>
    /// <returns>Number of managed saves</returns>
    public int GetManagedSavesCount()
    {
        try
        {
            string managedSavesPath = GetManagedSavesStoragePath();
            if (!Directory.Exists(managedSavesPath))
                return 0;

            string[] jsonFiles = Directory.GetFiles(managedSavesPath, "*.json");
            return jsonFiles.Length;
        }
        catch
        {
            return 0;
        }
    }

    /// <summary>
    ///     Gets the managed saves storage path
    /// </summary>
    /// <returns>Path to managed saves storage directory</returns>
    public string GetManagedSavesStoragePath()
    {
        return _dataStorageService.GetManagedSavesDirectory();
    }

    /// <summary>
    ///     Registers a new managed save
    /// </summary>
    /// <param name="save">Minecraft save to register</param>
    /// <param name="saveId">Optional custom save ID</param>
    /// <returns>The ID of the registered save</returns>
    public async Task<string> RegisterManagedSave(MinecraftSave save, string? saveId = null)
    {
        try
        {
            Debug.WriteLine($"[RegisterManagedSave] Starting registration for save: {save.Name}");

            string managedSavesPath = GetManagedSavesStoragePath();
            Debug.WriteLine($"[RegisterManagedSave] Managed saves path: {managedSavesPath}");

            if (!Directory.Exists(managedSavesPath))
            {
                Debug.WriteLine($"[RegisterManagedSave] Directory doesn't exist, creating: {managedSavesPath}");
                Directory.CreateDirectory(managedSavesPath);
                Debug.WriteLine("[RegisterManagedSave] Directory created successfully");
            }

            string actualSaveId = saveId ?? GenerateSaveId(save.Name);
            Debug.WriteLine($"[RegisterManagedSave] Generated save ID: {actualSaveId}");

            string saveInfoPath = Path.Combine(managedSavesPath, $"{actualSaveId}.json");
            Debug.WriteLine($"[RegisterManagedSave] Save info path: {saveInfoPath}");

            var saveInfo = new ManagedSaveInfo
            {
                Id = actualSaveId,
                Name = save.Name,
                Path = save.Path,
                OriginalPath = save.Path,
                AddedDate = DateTime.UtcNow,
                LastModified = DateTime.UtcNow,
                GitRepository = "",
                IsGitInitialized = save.IsGitInitialized,
                Size = save.WorldSize,
                GameVersion = save.GameVersion,
                WorldIcon = save.WorldIcon
            };
            Debug.WriteLine("[RegisterManagedSave] Created save info object");

            // Create JsonSerializerOptions that ignore UI properties
            var jsonOptions = new JsonSerializerOptions
            {
                WriteIndented = true, DefaultIgnoreCondition = JsonIgnoreCondition.WhenWritingNull
            };

            string json = JsonSerializer.Serialize(saveInfo, jsonOptions);
            Debug.WriteLine($"[RegisterManagedSave] Serialized to JSON, length: {json.Length}");

            Debug.WriteLine($"[RegisterManagedSave] About to write file to: {saveInfoPath}");
            await File.WriteAllTextAsync(saveInfoPath, json);
            Debug.WriteLine("[RegisterManagedSave] File written successfully!");

            return actualSaveId;
        }
        catch (Exception ex)
        {
            Debug.WriteLine($"[RegisterManagedSave] EXCEPTION: {ex.GetType().Name}: {ex.Message}");
            Debug.WriteLine($"[RegisterManagedSave] Stack trace: {ex.StackTrace}");
            throw; // Re-throw the exception so the caller can handle it appropriately
        }
    }

    /// <summary>
    ///     Updates an existing managed save
    /// </summary>
    /// <param name="saveInfo">Save info to update</param>
    /// <returns>Task</returns>
    public async Task UpdateManagedSave(ManagedSaveInfo saveInfo)
    {
        try
        {
            string managedSavesPath = GetManagedSavesStoragePath();
            string saveInfoPath = Path.Combine(managedSavesPath, $"{saveInfo.Id}.json");

            if (File.Exists(saveInfoPath))
            {
                // Create JsonSerializerOptions that ignore UI properties
                var jsonOptions = new JsonSerializerOptions
                {
                    WriteIndented = true, DefaultIgnoreCondition = JsonIgnoreCondition.WhenWritingNull
                };

                string json = JsonSerializer.Serialize(saveInfo, jsonOptions);
                await File.WriteAllTextAsync(saveInfoPath, json);
                Debug.WriteLine($"[UpdateManagedSave] Updated save info for: {saveInfo.Name}");
            }
            else
            {
                Debug.WriteLine($"[UpdateManagedSave] Save info file not found: {saveInfoPath}");
            }
        }
        catch (Exception ex)
        {
            Debug.WriteLine($"[UpdateManagedSave] EXCEPTION: {ex.GetType().Name}: {ex.Message}");
            throw;
        }
    }

    /// <summary>
    ///     Refreshes Git status for a specific managed save
    /// </summary>
    /// <param name="saveInfo">Save info to refresh Git status for</param>
    /// <returns>Task</returns>
    public async Task RefreshGitStatus(ManagedSaveInfo saveInfo)
    {
        if (saveInfo.IsGitInitialized)
        {
            await UpdateGitStatus(saveInfo);
            await UpdateManagedSave(saveInfo);
        }
    }

    /// <summary>
    ///     Refreshes Git status for all managed saves
    /// </summary>
    /// <returns>Task</returns>
    public async Task RefreshAllGitStatus()
    {
        List<ManagedSaveInfo> saves = await GetManagedSaves();
        IEnumerable<Task> gitUpdates = saves.Where(s => s.IsGitInitialized).Select(RefreshGitStatus);
        await Task.WhenAll(gitUpdates);
    }

    /// <summary>
    ///     Generates a unique save ID for managed saves
    /// </summary>
    /// <param name="saveName">Name of the save</param>
    /// <returns>Unique save ID</returns>
    private string GenerateSaveId(string saveName)
    {
        char[] invalidChars = Path.GetInvalidFileNameChars();
        string safeName = string.Join("_", saveName.Split(invalidChars, StringSplitOptions.RemoveEmptyEntries));
        string timestamp = DateTime.UtcNow.ToString("yyyyMMdd_HHmmss", CultureInfo.InvariantCulture);
        return $"{safeName}_{timestamp}";
    }
}<|MERGE_RESOLUTION|>--- conflicted
+++ resolved
@@ -54,7 +54,6 @@
     }
 
     /// <summary>
-<<<<<<< HEAD
     ///     Gets a specific managed save by ID
     /// </summary>
     /// <param name="saveId">Save ID to find</param>
@@ -81,9 +80,6 @@
 
     /// <summary>
     ///     Updates save info with current data from the filesystem
-=======
-    ///     Updates save info with current data from the filesystem and Git status
->>>>>>> b989309b
     /// </summary>
     /// <param name="saveInfo">Save info to update</param>
     private async Task UpdateSaveInfoWithCurrentData(ManagedSaveInfo saveInfo)
@@ -260,7 +256,8 @@
             // Create JsonSerializerOptions that ignore UI properties
             var jsonOptions = new JsonSerializerOptions
             {
-                WriteIndented = true, DefaultIgnoreCondition = JsonIgnoreCondition.WhenWritingNull
+                WriteIndented = true,
+                DefaultIgnoreCondition = JsonIgnoreCondition.WhenWritingNull
             };
 
             string json = JsonSerializer.Serialize(saveInfo, jsonOptions);
@@ -297,7 +294,8 @@
                 // Create JsonSerializerOptions that ignore UI properties
                 var jsonOptions = new JsonSerializerOptions
                 {
-                    WriteIndented = true, DefaultIgnoreCondition = JsonIgnoreCondition.WhenWritingNull
+                    WriteIndented = true,
+                    DefaultIgnoreCondition = JsonIgnoreCondition.WhenWritingNull
                 };
 
                 string json = JsonSerializer.Serialize(saveInfo, jsonOptions);
