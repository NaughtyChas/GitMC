using System.Diagnostics;
using GitMC.Models;
using GitMC.Services;
using Microsoft.UI.Windowing;
using Microsoft.UI.Xaml;
using Microsoft.UI.Xaml.Controls;
using Microsoft.UI.Xaml.Navigation;
using Windows.Graphics;

namespace GitMC.Views;

public sealed partial class MainWindow : Window
{
    private readonly IConfigurationService _configurationService;
    private readonly IDataStorageService _dataStorageService;
    private readonly ManagedSaveService _managedSaveService;
    private readonly IOnboardingService _onboardingService;

    public MainWindow()
    {
        InitializeComponent();

        // Initialize services
        _dataStorageService = new DataStorageService();
        _configurationService = new ConfigurationService();
        IGitService gitService = new GitService(_configurationService);
        _onboardingService = new OnboardingService(gitService, _configurationService);
        _managedSaveService = new ManagedSaveService(_dataStorageService);

        SetWindowProperties();
        _ = LoadExistingSavesToNavigationAsync(); // Load saved entries on startup
        NavigateToHomePage();
        ContentFrame.Navigated += ContentFrame_Navigated;

        // Only subscribe to window close event for saving configuration
        Closed += MainWindow_Closed;
    }

    private async void NavigateToHomePage()
    {
        try
        {
            // Initialize services first
            await _onboardingService.InitializeAsync();

            // Determine target page and navigate directly
            Type targetPageType = GetHomeTargetPageType();
            ContentFrame.Navigate(targetPageType);
        }
        catch
        {
            // Fallback to OnboardingPage if there's any error
            ContentFrame.Navigate(typeof(OnboardingPage));
        }
    }

    private Type GetHomeTargetPageType()
    {
        // Determine which page to show based on managed saves
        if (HasManagedSaves())
            return typeof(SaveManagementPage);
        return typeof(OnboardingPage);
    }

    private bool HasManagedSaves()
    {
        return GetManagedSavesCount() > 0;
    }

    private int GetManagedSavesCount()
    {
        try
        {
            // Use the ManagedSaveService to get the count
            return _managedSaveService.GetManagedSavesCount();
        }
        catch
        {
            // If there's any error accessing the filesystem, fall back to onboarding check
            OnboardingStepStatus[] statuses = _onboardingService.StepStatuses;
            if (statuses.Length > 4 &&
                statuses[4] == OnboardingStepStatus.Completed) return 1; // At least one save exists based on onboarding
            return 0;
        }
    }

    private string GetManagedSavesStoragePath()
    {
        return _managedSaveService.GetManagedSavesStoragePath();
    }

    private async void SetWindowProperties()
    {
        Title = "GitMC";
        ExtendsContentIntoTitleBar = true;
        SetTitleBar(TitleBar);
        AppWindow.SetIcon("Assets/Icons/mcIcon.png");
        AppWindow.TitleBar.PreferredHeightOption = TitleBarHeightOption.Standard;

        // Load configuration first
        await _configurationService.LoadAsync();

        // Define minimum window size (1366*720)
        const int minWidth = 1366;
        const int minHeight = 720;

        // Default window size (1520*800) - used for first launch
        const int defaultWidth = 1520;
        const int defaultHeight = 800;

        // Check if this is the first launch
        bool isFirstLaunch = !_configurationService.IsFirstLaunchComplete;

        if (isFirstLaunch)
        {
            // First launch: use default size and center the window
            AppWindow.Resize(new SizeInt32(defaultWidth, defaultHeight));

            // Center the window on screen
            var displayArea = DisplayArea.GetFromWindowId(AppWindow.Id, DisplayAreaFallback.Primary);
            if (displayArea != null)
            {
                int centerX = (displayArea.WorkArea.Width - defaultWidth) / 2;
                int centerY = (displayArea.WorkArea.Height - defaultHeight) / 2;
                AppWindow.Move(new PointInt32(centerX, centerY));
            }

            // Mark first launch as complete
            _configurationService.IsFirstLaunchComplete = true;
            await _configurationService.SaveAsync();
        }
        else
        {
            // Restore saved window size and position
            int savedWidth = (int)Math.Max(_configurationService.WindowWidth, minWidth);
            int savedHeight = (int)Math.Max(_configurationService.WindowHeight, minHeight);
            int savedX = (int)_configurationService.WindowX;
            int savedY = (int)_configurationService.WindowY;

            AppWindow.Resize(new SizeInt32(savedWidth, savedHeight));
            AppWindow.Move(new PointInt32(savedX, savedY));

            // Restore maximized state if needed
            if (_configurationService.IsMaximized)
            {
                var presenter = AppWindow.Presenter as OverlappedPresenter;
                presenter?.Maximize();
            }
        }

        // Set up window size change monitoring to enforce minimum size
        AppWindow.Changed += AppWindow_Changed;
    }

    public void NavigateToPage(Type pageType)
    {
        ContentFrame.Navigate(pageType);
    }

    public void NavigateToSaveDetail(string saveId)
    {
        ContentFrame.Navigate(typeof(SaveDetailPage), saveId);
    }

    public void AddSaveToNavigation(string saveName, string saveId)
    {
        NavView.MenuItems.Add(new NavigationViewItem
        {
            Content = saveName,
            Icon = new SymbolIcon(Symbol.Folder),
<<<<<<< HEAD
            Tag = saveId
=======
            Tag = savePath
>>>>>>> b989309b
        });
    }

    private async Task LoadExistingSavesToNavigationAsync()
    {
        try
        {
            List<ManagedSaveInfo> managedSaves = await _managedSaveService.GetManagedSaves();
            foreach (ManagedSaveInfo save in managedSaves) AddSaveToNavigation(save.Name, save.Id);
        }
        catch (Exception ex)
        {
            Debug.WriteLine($"Failed to load existing saves to navigation: {ex.Message}");
        }
    }


    private void NavView_ItemInvoked(NavigationView sender, NavigationViewItemInvokedEventArgs args)
    {
        if (args.IsSettingsInvoked)
        {
            if (ContentFrame.CurrentSourcePageType != typeof(SettingsPage)) ContentFrame.Navigate(typeof(SettingsPage));
        }
        else
        {
            NavigationViewItemBase? item = args.InvokedItemContainer;
            if (item != null)
            {
                string? tag = item.Tag?.ToString();
                if (tag == "Home")
                {
                    // Get the target home page type and only navigate if different
                    Type targetPageType = GetHomeTargetPageType();
                    if (ContentFrame.CurrentSourcePageType != targetPageType) ContentFrame.Navigate(targetPageType);
                }
                else if (tag == "Console")
                {
                    if (ContentFrame.CurrentSourcePageType != typeof(ConsolePage))
                        ContentFrame.Navigate(typeof(ConsolePage));
                }
                else if (tag == "Settings")
                {
                    if (ContentFrame.CurrentSourcePageType != typeof(SettingsPage))
                        ContentFrame.Navigate(typeof(SettingsPage));
                }
                else if (!string.IsNullOrEmpty(tag))
                {
                    // Handle save-specific navigation - tag should be the save ID
                    NavigateToSaveDetail(tag);
                }
            }
        }
    }

    private void NavView_SelectionChanged(NavigationView sender, NavigationViewSelectionChangedEventArgs args)
    {
        if (args.IsSettingsSelected)
        {
            if (ContentFrame.CurrentSourcePageType != typeof(SettingsPage)) ContentFrame.Navigate(typeof(SettingsPage));
        }
        else
        {
            var selectedItem = args.SelectedItem as NavigationViewItem;
            if (selectedItem != null)
            {
                string? tag = selectedItem.Tag?.ToString();
                if (tag == "Home")
                {
                    // Get the target home page type and only navigate if different
                    Type targetPageType = GetHomeTargetPageType();
                    if (ContentFrame.CurrentSourcePageType != targetPageType) ContentFrame.Navigate(targetPageType);
                }
                else if (tag == "Console")
                {
                    if (ContentFrame.CurrentSourcePageType != typeof(ConsolePage))
                        ContentFrame.Navigate(typeof(ConsolePage));
                }
                else if (tag == "Settings")
                {
                    if (ContentFrame.CurrentSourcePageType != typeof(SettingsPage))
                        ContentFrame.Navigate(typeof(SettingsPage));
                }
                else if (!string.IsNullOrEmpty(tag))
                {
                    // Handle save-specific navigation - tag should be the save ID
                    NavigateToSaveDetail(tag);
                }
            }
        }
    }

    private void TitleBar_BackButtonClick(TitleBar sender, object args)
    {
        if (ContentFrame.CanGoBack) ContentFrame.GoBack();
    }

    private void ContentFrame_Navigated(object sender, NavigationEventArgs e)
    {
        // NavView.IsBackEnabled = ContentFrame.CanGoBack;
        // IsBackButtonEnabled 已通过 XAML 绑定到 ContentFrame.CanGoBack
        UpdateNavigationSelection(e.SourcePageType);
    }

    private void UpdateNavigationSelection(Type pageType)
    {
        if (pageType == typeof(HomePage))
        {
            foreach (object? item in NavView.MenuItems)
                if (item is NavigationViewItem navItem && navItem.Tag?.ToString() == "Home")
                {
                    NavView.SelectedItem = navItem;
                    break;
                }
        }
        else if (pageType == typeof(OnboardingPage) || pageType == typeof(SaveManagementPage))
        {
            // When HomePage routes to OnboardingPage or SaveManagementPage,
            // keep Home selected to maintain navigation state
            foreach (object? item in NavView.MenuItems)
                if (item is NavigationViewItem navItem && navItem.Tag?.ToString() == "Home")
                {
                    NavView.SelectedItem = navItem;
                    break;
                }
        }
        else if (pageType == typeof(ConsolePage))
        {
            foreach (object? item in NavView.FooterMenuItems)
                if (item is NavigationViewItem navItem && navItem.Tag?.ToString() == "Console")
                {
                    NavView.SelectedItem = navItem;
                    break;
                }
        }
        else if (pageType == typeof(SettingsPage))
        {
            // Look for custom Settings item in FooterMenuItems
            foreach (object? item in NavView.FooterMenuItems)
                if (item is NavigationViewItem navItem && navItem.Tag?.ToString() == "Settings")
                {
                    NavView.SelectedItem = navItem;
                    return;
                }

            // Fallback to built-in settings item if custom one not found
            NavView.SelectedItem = NavView.SettingsItem;
        }
        else if (pageType == typeof(DebugPage) || pageType == typeof(SaveTranslatorPage))
        {
            // For debug/tools pages, keep settings selected since they're accessed from settings
            // Look for custom Settings item in FooterMenuItems
            foreach (object? item in NavView.FooterMenuItems)
                if (item is NavigationViewItem navItem && navItem.Tag?.ToString() == "Settings")
                {
                    NavView.SelectedItem = navItem;
                    return;
                }

            // Fallback to built-in settings item if custom one not found
            NavView.SelectedItem = NavView.SettingsItem;
        }
        else
        {
            NavView.SelectedItem = null;
        }
    }

    // Window event handlers for size and position management
    private void AppWindow_Changed(AppWindow sender, AppWindowChangedEventArgs args)
    {
        // Enforce minimum window size
        const int minWidth = 1366;
        const int minHeight = 720;

        if (args.DidSizeChange)
        {
            SizeInt32 currentSize = sender.Size;
            bool needsResize = false;
            int newWidth = currentSize.Width;
            int newHeight = currentSize.Height;

            if (currentSize.Width < minWidth)
            {
                newWidth = minWidth;
                needsResize = true;
            }

            if (currentSize.Height < minHeight)
            {
                newHeight = minHeight;
                needsResize = true;
            }

            if (needsResize) sender.Resize(new SizeInt32(newWidth, newHeight));
        }
    }

    private async void MainWindow_Closed(object sender, WindowEventArgs e)
    {
        // Save current window state when closing
        try
        {
            var presenter = AppWindow.Presenter as OverlappedPresenter;
            if (presenter != null)
            {
                // Save maximized state
                _configurationService.IsMaximized = presenter.State == OverlappedPresenterState.Maximized;

                // Only save size and position if not maximized
                if (presenter.State != OverlappedPresenterState.Maximized)
                {
                    _configurationService.WindowWidth = AppWindow.Size.Width;
                    _configurationService.WindowHeight = AppWindow.Size.Height;
                    _configurationService.WindowX = AppWindow.Position.X;
                    _configurationService.WindowY = AppWindow.Position.Y;
                }
            }

            // Save configuration to file
            await _configurationService.SaveAsync();
        }
        catch
        {
            // Ignore save errors on close
        }
    }
}<|MERGE_RESOLUTION|>--- conflicted
+++ resolved
@@ -6,6 +6,7 @@
 using Microsoft.UI.Xaml.Controls;
 using Microsoft.UI.Xaml.Navigation;
 using Windows.Graphics;
+using Windows.Graphics;
 
 namespace GitMC.Views;
 
@@ -168,11 +169,7 @@
         {
             Content = saveName,
             Icon = new SymbolIcon(Symbol.Folder),
-<<<<<<< HEAD
             Tag = saveId
-=======
-            Tag = savePath
->>>>>>> b989309b
         });
     }
 
